<<<<<<< HEAD
# Node modules directory
node_modules/

# Using yarn
package-lock.json
bun.lock

# Compiled TypeScript files
*.js
*.js.map
*.d.ts
*.d.ts.map

# Compiled SASS
*.css
*.css.map

# Ignore logs
logs/

# Misc types
!types.d.ts

# Keep eslint config
!eslint.config.js

# Keep stylelint config
!stylelint.config.js
=======
# Node modules directory
node_modules/

# Using bun
package-lock.json
yarn.lock

# Compiled TypeScript files
*.js
*.js.map
*.d.ts
*.d.ts.map

# Compiled SASS
*.css
*.css.map

# Test workspace
Neurdle-tests.code-workspace

# Compiled app
dist/

# Misc types
!types.d.ts

# Keep eslint config
!eslint.config.js

# Keep stylelint config
!stylelint.config.js

# Keep JavaScript used for Electron
!desktop/*.js

# Keep Electron Forge config
!forge.config.js
>>>>>>> 1ad6d71f
<|MERGE_RESOLUTION|>--- conflicted
+++ resolved
@@ -1,4 +1,3 @@
-<<<<<<< HEAD
 # Node modules directory
 node_modules/
 
@@ -26,43 +25,4 @@
 !eslint.config.js
 
 # Keep stylelint config
-!stylelint.config.js
-=======
-# Node modules directory
-node_modules/
-
-# Using bun
-package-lock.json
-yarn.lock
-
-# Compiled TypeScript files
-*.js
-*.js.map
-*.d.ts
-*.d.ts.map
-
-# Compiled SASS
-*.css
-*.css.map
-
-# Test workspace
-Neurdle-tests.code-workspace
-
-# Compiled app
-dist/
-
-# Misc types
-!types.d.ts
-
-# Keep eslint config
-!eslint.config.js
-
-# Keep stylelint config
-!stylelint.config.js
-
-# Keep JavaScript used for Electron
-!desktop/*.js
-
-# Keep Electron Forge config
-!forge.config.js
->>>>>>> 1ad6d71f
+!stylelint.config.js
--- conflicted
+++ resolved
@@ -1,14 +1,3 @@
-<<<<<<< HEAD
-:root {
-    // Tile colors
-    --color-present: #b59f3b;
-    --color-correct: #538d4e;
-
-    // Fonts
-    --font-normal: system-ui, sans-serif;
-    --font-monospace: ui-monospace, monospace;
-}
-=======
 @import "https://fonts.googleapis.com/css2?family=Inter:ital,opsz,wght@0,14..32,100..900;1,14..32,100..900&display=swap";
 
 :root {
@@ -19,5 +8,4 @@
     // Fonts
     --font-normal: "Inter", system-ui, sans-serif;
     --font-monospace: ui-monospace, monospace;
-}
->>>>>>> 1ad6d71f
+}